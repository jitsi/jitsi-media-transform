<?xml version="1.0" encoding="UTF-8"?>
<project xmlns="http://maven.apache.org/POM/4.0.0"
         xmlns:xsi="http://www.w3.org/2001/XMLSchema-instance"
         xsi:schemaLocation="http://maven.apache.org/POM/4.0.0 http://maven.apache.org/xsd/maven-4.0.0.xsd">
    <modelVersion>4.0.0</modelVersion>

    <groupId>org.jitsi</groupId>
    <artifactId>jitsi-media-transform</artifactId>
    <version>1.0-SNAPSHOT</version>

    <properties>
        <project.build.sourceEncoding>UTF-8</project.build.sourceEncoding>
        <kotlin.version>1.3.71</kotlin.version>
        <kotlintest.version>3.4.2</kotlintest.version>
        <junit.version>5.2.0</junit.version>
<<<<<<< HEAD
        <bouncycastle.version>1.61</bouncycastle.version>
        <jitsi.utils.version>1.0-47-gdb30505</jitsi.utils.version>
=======
        <bouncycastle.version>1.65</bouncycastle.version>
        <jitsi.utils.version>1.0-44-gba9ad73</jitsi.utils.version>
>>>>>>> d3e47395
        <ktlint.skip>false</ktlint.skip>
    </properties>
    <dependencies>
        <dependency>
            <groupId>org.jetbrains.kotlin</groupId>
            <artifactId>kotlin-stdlib-jdk8</artifactId>
            <version>${kotlin.version}</version>
        </dependency>
        <dependency>
            <groupId>${project.groupId}</groupId>
            <artifactId>jitsi-srtp</artifactId>
            <version>1.0-20-g513e4e3</version>
        </dependency>
        <dependency>
            <groupId>${project.groupId}</groupId>
            <artifactId>rtp</artifactId>
            <version>1.0-45-gfcf2de0</version>
        </dependency>
        <dependency>
            <groupId>${project.groupId}</groupId>
            <artifactId>jitsi-utils</artifactId>
            <version>${jitsi.utils.version}</version>
        </dependency>
        <dependency>
            <groupId>${project.groupId}</groupId>
            <artifactId>jitsi-utils-kotlin</artifactId>
            <version>${jitsi.utils.version}</version>
        </dependency>
        <dependency>
            <groupId>${project.groupId}</groupId>
            <artifactId>jicoco-kotlin</artifactId>
            <version>1.1-28-gf83a3d3</version>
        </dependency>
        <dependency>
            <groupId>org.jetbrains.kotlin</groupId>
            <artifactId>kotlin-reflect</artifactId>
            <version>${kotlin.version}</version>
        </dependency>
        <dependency>
            <groupId>org.bouncycastle</groupId>
            <artifactId>bctls-jdk15on</artifactId>
            <version>${bouncycastle.version}</version>
        </dependency>
        <dependency>
            <groupId>org.bouncycastle</groupId>
            <artifactId>bcprov-jdk15on</artifactId>
            <version>${bouncycastle.version}</version>
        </dependency>
        <dependency>
            <groupId>org.bouncycastle</groupId>
            <artifactId>bcpkix-jdk15on</artifactId>
            <version>${bouncycastle.version}</version>
        </dependency>
        <dependency>
            <groupId>org.pcap4j</groupId>
            <artifactId>pcap4j-core</artifactId>
            <version>1.8.2</version>
        </dependency>
        <dependency>
            <groupId>org.pcap4j</groupId>
            <artifactId>pcap4j-packetfactory-static</artifactId>
            <version>1.8.2</version>
        </dependency>

        <!-- test -->
        <dependency>
            <groupId>io.pkts</groupId>
            <artifactId>pkts-core</artifactId>
            <version>3.0.3</version>
            <scope>test</scope>
        </dependency>
        <dependency>
            <groupId>io.kotlintest</groupId>
            <artifactId>kotlintest-runner-junit5</artifactId>
            <version>${kotlintest.version}</version>
            <scope>test</scope>
        </dependency>
        <dependency>
            <groupId>org.junit.jupiter</groupId>
            <artifactId>junit-jupiter-engine</artifactId>
            <version>${junit.version}</version>
            <scope>test</scope>
        </dependency>
        <dependency>
            <groupId>com.nhaarman.mockitokotlin2</groupId>
            <artifactId>mockito-kotlin</artifactId>
            <version>2.1.0</version>
            <scope>test</scope>
        </dependency>
    </dependencies>

    <build>
        <!--<sourceDirectory>${project.basedir}/src/main/kotlin</sourceDirectory>-->
        <plugins>
            <plugin>
                <artifactId>kotlin-maven-plugin</artifactId>
                <groupId>org.jetbrains.kotlin</groupId>
                <version>${kotlin.version}</version>
                <executions>
                    <execution>
                        <id>compile</id>
                        <goals> <goal>compile</goal> </goals>
                        <configuration>
                            <sourceDirs>
                                <sourceDir>${project.basedir}/src/main/kotlin</sourceDir>
                                <sourceDir>${project.basedir}/src/main/java</sourceDir>
                            </sourceDirs>
                        </configuration>
                    </execution>
                    <execution>
                        <id>test-compile</id>
                        <goals> <goal>test-compile</goal> </goals>
                        <configuration>
                            <sourceDirs>
                                <sourceDir>${project.basedir}/src/test/kotlin</sourceDir>
                                <sourceDir>${project.basedir}/src/test/java</sourceDir>
                            </sourceDirs>
                        </configuration>
                    </execution>
                </executions>
                <configuration>
                    <jvmTarget>1.8</jvmTarget>
                </configuration>
            </plugin>
            <plugin>
                <!-- To try and get both java and kotlin sources in the sources jar -->
                <groupId>org.codehaus.mojo</groupId>
                <artifactId>build-helper-maven-plugin</artifactId>
                <version>3.0.0</version>
                <executions>
                    <execution>
                        <phase>generate-sources</phase>
                        <goals>
                            <goal>add-source</goal>
                        </goals>
                        <configuration>
                            <sources>
                                <source>${project.basedir}/src/main/kotlin</source>
                                <source>${project.basedir}/src/main/java</source>
                            </sources>
                        </configuration>
                    </execution>
                </executions>
            </plugin>
            <plugin>
                <groupId>org.apache.maven.plugins</groupId>
                <artifactId>maven-source-plugin</artifactId>
                <version>3.1.0</version>
                <executions>
                    <execution>
                        <id>attach-sources</id>
                        <goals>
                            <goal>jar</goal>
                        </goals>
                    </execution>
                </executions>
                <configuration>
                </configuration>
            </plugin>
            <plugin>
                <groupId>org.apache.maven.plugins</groupId>
                <artifactId>maven-compiler-plugin</artifactId>
                <version>3.5.1</version>
                <executions>
                    <!-- Replacing default-compile as it is treated specially by maven -->
                    <execution>
                        <id>default-compile</id>
                        <phase>none</phase>
                    </execution>
                    <!-- Replacing default-testCompile as it is treated specially by maven -->
                    <execution>
                        <id>default-testCompile</id>
                        <phase>none</phase>
                    </execution>
                    <execution>
                        <id>java-compile</id>
                        <phase>compile</phase>
                        <goals> <goal>compile</goal> </goals>
                    </execution>
                    <execution>
                        <id>java-test-compile</id>
                        <phase>test-compile</phase>
                        <goals> <goal>testCompile</goal> </goals>
                    </execution>
                </executions>
                <configuration>
                    <source>1.8</source>
                    <target>1.8</target>
                </configuration>
            </plugin>
            <plugin>
                <artifactId>maven-surefire-plugin</artifactId>
                <version>2.22.0</version>
                <configuration>
                    <excludes>
                        <!-- init() currently throws an exception -->
                        <exclude>DtlsStackTest.*</exclude>
                    </excludes>
                </configuration>
            </plugin>
            <plugin>
                <groupId>org.apache.maven.plugins</groupId>
                <artifactId>maven-antrun-plugin</artifactId>
                <version>1.8</version>
                <executions>
                    <execution>
                        <id>ktlint</id>
                        <phase>verify</phase>
                        <configuration>
                            <skip>${ktlint.skip}</skip>
                            <target name="ktlint">
                                <java taskname="ktlint" dir="${basedir}" fork="true" failonerror="true"
                                    classpathref="maven.plugin.classpath" classname="com.pinterest.ktlint.Main">
                                    <arg value="src/**/*.kt"/>
                                    <!-- to generate report in checkstyle format prepend following args: -->
                                    <!-- 
                                    <arg value="[dash][dash]reporter=plain"/>
                                    <arg value="[dash][dash]reporter=checkstyle,output=${project.build.directory}/ktlint.xml"/>
                                    -->
                                    <!-- see https://github.com/shyiko/ktlint#usage for more -->                    
                                </java>
                            </target>
                        </configuration>
                        <goals><goal>run</goal></goals>
                    </execution>
                    <execution>
                        <id>ktlint-format</id>
                        <configuration>
                            <target name="ktlint">
                                <java taskname="ktlint" dir="${basedir}" fork="true" failonerror="true"
                                    classpathref="maven.plugin.classpath" classname="com.pinterest.ktlint.Main">
                                    <arg value="-F"/>
                                    <arg value="src/**/*.kt"/>
                                </java>
                            </target>
                        </configuration>
                        <goals><goal>run</goal></goals>
                    </execution>
                </executions>
                <dependencies>
                    <dependency>
                        <groupId>com.pinterest</groupId>
                        <artifactId>ktlint</artifactId>
                        <version>0.36.0</version>
                    </dependency>
                    <!-- additional 3rd party ruleset(s) can be specified here -->
                </dependencies>
            </plugin>
        </plugins>
    </build>

    <repositories>
        <repository>
            <id>jitsi-maven-repository-releases</id>
            <layout>default</layout>
            <name>Jitsi Maven Repository (Releases)</name>
            <releases>
                <enabled>true</enabled>
            </releases>
            <snapshots>
                <enabled>false</enabled>
            </snapshots>
            <url>https://github.com/jitsi/jitsi-maven-repository/raw/master/releases/</url>
        </repository>
        <repository>
            <id>jitsi-maven-repository-snapshots</id>
            <layout>default</layout>
            <name>Jitsi Maven Repository (Snapshots)</name>
            <releases>
                <enabled>false</enabled>
            </releases>
            <snapshots>
                <enabled>true</enabled>
            </snapshots>
            <url>https://github.com/jitsi/jitsi-maven-repository/raw/master/snapshots/</url>
        </repository>
    </repositories>

</project><|MERGE_RESOLUTION|>--- conflicted
+++ resolved
@@ -13,13 +13,8 @@
         <kotlin.version>1.3.71</kotlin.version>
         <kotlintest.version>3.4.2</kotlintest.version>
         <junit.version>5.2.0</junit.version>
-<<<<<<< HEAD
-        <bouncycastle.version>1.61</bouncycastle.version>
+        <bouncycastle.version>1.65</bouncycastle.version>
         <jitsi.utils.version>1.0-47-gdb30505</jitsi.utils.version>
-=======
-        <bouncycastle.version>1.65</bouncycastle.version>
-        <jitsi.utils.version>1.0-44-gba9ad73</jitsi.utils.version>
->>>>>>> d3e47395
         <ktlint.skip>false</ktlint.skip>
     </properties>
     <dependencies>
