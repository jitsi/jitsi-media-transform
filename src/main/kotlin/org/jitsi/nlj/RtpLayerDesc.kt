--- conflicted
+++ resolved
@@ -20,11 +20,7 @@
 import org.jitsi.nlj.util.Bandwidth
 import org.jitsi.nlj.util.BitrateTracker
 import org.jitsi.nlj.util.DataSize
-<<<<<<< HEAD
 import org.jitsi.nlj.util.sum
-import org.jitsi.utils.secs
-=======
->>>>>>> 9352f6d3
 
 /**
  * Keeps track of its subjective quality index,
@@ -218,18 +214,7 @@
         const val NO_FRAME_RATE = -1.0
 
         /**
-<<<<<<< HEAD
-         * The default window size in ms for the bitrate estimation.
-         *
-         * TODO maybe make this configurable.
-         */
-        val AVERAGE_BITRATE_WINDOW = 5.secs
-
-        /**
          * Calculate the "index" of a layer based on its encoding, spatial, and temporal ID.
-=======
-         * Calculate the "id" of a layer based on its encoding, spatial, and temporal ID.
->>>>>>> 9352f6d3
          * This is a server-side id and should not be confused with any encoding id defined
          * in the client (such as the rid) or the encodingId.  This is used by the videobridge's
          * adaptive source projection for filtering.
