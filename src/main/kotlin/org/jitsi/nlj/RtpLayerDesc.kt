/*
 * Copyright @ 2018 - present 8x8, Inc.
 *
 * Licensed under the Apache License, Version 2.0 (the "License");
 * you may not use this file except in compliance with the License.
 * You may obtain a copy of the License at
 *
 *     http://www.apache.org/licenses/LICENSE-2.0
 *
 * Unless required by applicable law or agreed to in writing, software
 * distributed under the License is distributed on an "AS IS" BASIS,
 * WITHOUT WARRANTIES OR CONDITIONS OF ANY KIND, either express or implied.
 * See the License for the specific language governing permissions and
 * limitations under the License.
 */
package org.jitsi.nlj

import org.jitsi.nlj.stats.NodeStatsBlock
import org.jitsi.utils.stats.RateStatistics

/**
 * Keeps track of its subjective quality index,
 * its last stable bitrate and other useful things for adaptivity/routing.
 *
 * @author George Politis
 */
class RtpLayerDesc
@JvmOverloads
constructor(
    /**
     * The index of this instance's encoding in the source encoding array.
     */
    val eid: Int,
    /**
     * The temporal layer ID of this instance.
     */
    val tid: Int,
    /**
     * The spatial layer ID of this instance.
     */
    val sid: Int,
    /**
     * The max height of the bitstream that this instance represents. The actual
     * height may be less due to bad network or system load.
     */
    // XXX we should be able to sniff the actual height from the RTP
    // packets.
    val height: Int,
    /**
     * The max frame rate (in fps) of the bitstream that this instance
     * represents. The actual frame rate may be less due to bad network or
     * system load.
     */
    val frameRate: Double,
    /**
     * The [RtpLayerDesc]s on which this layer definitely depends.
     */
    private val dependencyLayers: Array<RtpLayerDesc>?,
    /**
     * The [RtpLayerDesc]s on which this layer possibly depends.
     * (The intended use case is K-SVC mode.)
     */
    private val softDependencyLayers: Array<RtpLayerDesc>? = null
) {
    init {
        if (tid > 7) throw IllegalArgumentException("Invalid temporal ID $tid")
        if (sid > 7) throw IllegalArgumentException("Invalid spatial ID $sid")
    }

    /**
     * Constructor that clones an existing layer desc, inheriting its statistics,
     * modifying only specific values.
     */
    constructor(
        orig: RtpLayerDesc,
        eid: Int = orig.eid,
        tid: Int = orig.tid,
        sid: Int = orig.sid,
        height: Int = orig.height,
        frameRate: Double = orig.frameRate,
        dependencyLayers: Array<RtpLayerDesc>? = orig.dependencyLayers,
        softDependencyLayers: Array<RtpLayerDesc>? = orig.softDependencyLayers
    ) : this(eid, tid, sid, height, frameRate, dependencyLayers, softDependencyLayers)

    /**
     * Whether softDependencyLayers are to be used.
     */
    var useSoftDependencies = true

    /**
     * The [RateStatistics] instance used to calculate the receiving
     * bitrate of this RTP layer.
     */
    private var rateStatistics = RateStatistics(AVERAGE_BITRATE_WINDOW_MS)

    /**
     * @return the "id" of this layer within this encoding. This is a server-side id and should
     * not be confused with any encoding id defined in the client (such as the
     * rid).
     */
    val layerId = getIndex(0, sid, tid)

    /**
     * A local index of this track.
     */
    val index = getIndex(eid, sid, tid)

    /**
     * {@inheritDoc}
     */
    override fun toString(): String {
        return "subjective_quality=" + index +
            ",temporal_id=" + tid +
            ",spatial_id=" + sid
    }

    /**
<<<<<<< HEAD
     * Inherit another layer description's rateStatistics object
     * and softDependency flag.
     */
    internal fun inheritFrom(other: RtpLayerDesc) {
        rateStatistics = other.rateStatistics
        useSoftDependencies = other.useSoftDependencies
=======
     * Inherit a rateStatistics object
     */
    internal fun inheritStatistics(statistics: RateStatistics) {
        rateStatistics = statistics
    }

    /**
     * Inherit another layer description's rateStatistics object.
     */
    internal fun inheritStatistics(other: RtpLayerDesc) {
        inheritStatistics(other.rateStatistics)
>>>>>>> c1b49ff8
    }

    /**
     *
     * @param packetSizeBytes
     * @param nowMs
     */
    fun updateBitrate(packetSizeBytes: Int, nowMs: Long) {
        // Update rate stats (this should run after padding termination).
        rateStatistics.update(packetSizeBytes, nowMs)
    }

    /**
     * Gets the cumulative bitrate (in bps) of this [RtpLayerDesc] and
     * its dependencies.
     *
     * @param nowMs
     * @return the cumulative bitrate (in bps) of this [RtpLayerDesc]
     * and its dependencies.
     */
    fun getBitrateBps(nowMs: Long): Long {
        var bitrate = rateStatistics.getRate(nowMs)

        val rates = HashMap<Int, Long>()

        getBitrateBps(nowMs, rates)

        return rates.values.sum()
    }

    /**
     * Recursively adds the bitrate (in bps) of this [RTPLayerDesc] and
     * its dependencies in the map passed in as an argument.
     *
     * This is necessary to ensure we don't double-count layers in cases
     * of multiple dependencies.
     *
     * @param nowMs
     */
    private fun getBitrateBps(nowMs: Long, rates: MutableMap<Int, Long>) {
        if (rates.containsKey(index)) {
            return
        }
        rates[index] = rateStatistics.getRate(nowMs)

        if (dependencyLayers != null) {
            for (dependency in dependencyLayers) {
                dependency.getBitrateBps(nowMs, rates)
            }
        }
        if (useSoftDependencies && softDependencyLayers != null) {
            for (dependency in softDependencyLayers) {
                dependency.getBitrateBps(nowMs, rates)
            }
        }
    }

    /**
     * Extracts a [NodeStatsBlock] from an [RtpLayerDesc].
     */
    fun getNodeStats() = NodeStatsBlock(layerId.toString()).apply {
        addNumber("frameRate", frameRate)
        addNumber("height", height)
        addNumber("index", index)
        addNumber("bitrate_bps", getBitrateBps(System.currentTimeMillis()))
        addNumber("tid", tid)
        addNumber("sid", sid)
    }

    companion object {
        /**
         * The quality that is used to represent that forwarding is suspended.
         */
        const val SUSPENDED_INDEX = -1

        /**
         * A value used to designate the absence of height information.
         */
        const val NO_HEIGHT = -1

        /**
         * A value used to designate the absence of frame rate information.
         */
        const val NO_FRAME_RATE = -1.0

        /**
         * The default window size in ms for the bitrate estimation.
         *
         * TODO maybe make this configurable.
         */
        const val AVERAGE_BITRATE_WINDOW_MS = 5000

        /**
         * Calculate the "id" of a layer based on its encoding, spatial, and temporal ID.
         * This is a server-side id and should not be confused with any encoding id defined
         * in the client (such as the rid) or the encodingId.  This is used by the videobridge's
         * adaptive source projection for filtering.
         */
        @JvmStatic
        fun getIndex(eid: Int, sid: Int, tid: Int): Int {
            val e = if (eid < 0) 0 else eid
            val s = if (sid < 0) 0 else sid
            val t = if (tid < 0) 0 else tid

            return (e shl 6) or (s shl 3) or t
        }

        @JvmStatic
        fun getEidFromIndex(index: Int) = index shr 6

        @JvmStatic
        fun getSidFromIndex(index: Int) = (index and 0x38) shr 3

        @JvmStatic
        fun getTidFromIndex(index: Int) = index and 0x7
    }
}<|MERGE_RESOLUTION|>--- conflicted
+++ resolved
@@ -115,26 +115,15 @@
     }
 
     /**
-<<<<<<< HEAD
-     * Inherit another layer description's rateStatistics object
-     * and softDependency flag.
-     */
-    internal fun inheritFrom(other: RtpLayerDesc) {
-        rateStatistics = other.rateStatistics
-        useSoftDependencies = other.useSoftDependencies
-=======
      * Inherit a rateStatistics object
      */
     internal fun inheritStatistics(statistics: RateStatistics) {
         rateStatistics = statistics
     }
 
-    /**
-     * Inherit another layer description's rateStatistics object.
-     */
-    internal fun inheritStatistics(other: RtpLayerDesc) {
+    internal fun inheritFrom(other: RtpLayerDesc) {
         inheritStatistics(other.rateStatistics)
->>>>>>> c1b49ff8
+        useSoftDependencies = other.useSoftDependencies
     }
 
     /**
