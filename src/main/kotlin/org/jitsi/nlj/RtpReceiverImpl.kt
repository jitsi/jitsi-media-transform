/*
 * Copyright @ 2018 - Present, 8x8 Inc
 *
 * Licensed under the Apache License, Version 2.0 (the "License");
 * you may not use this file except in compliance with the License.
 * You may obtain a copy of the License at
 *
 *     http://www.apache.org/licenses/LICENSE-2.0
 *
 * Unless required by applicable law or agreed to in writing, software
 * distributed under the License is distributed on an "AS IS" BASIS,
 * WITHOUT WARRANTIES OR CONDITIONS OF ANY KIND, either express or implied.
 * See the License for the specific language governing permissions and
 * limitations under the License.
 */
package org.jitsi.nlj

import ToggleablePcapWriter
import java.util.concurrent.ExecutorService
import java.util.concurrent.ScheduledExecutorService
import org.jitsi.nlj.rtcp.CompoundRtcpParser
import org.jitsi.nlj.rtcp.RembHandler
import org.jitsi.nlj.rtcp.RtcpEventNotifier
import org.jitsi.nlj.rtcp.RtcpRrGenerator
import org.jitsi.nlj.rtp.AudioRtpPacket
import org.jitsi.nlj.rtp.VideoRtpPacket
import org.jitsi.nlj.rtp.bandwidthestimation.BandwidthEstimator
import org.jitsi.nlj.srtp.SrtpTransformers
import org.jitsi.nlj.stats.NodeStatsBlock
import org.jitsi.nlj.transform.NodeEventVisitor
import org.jitsi.nlj.transform.NodeStatsVisitor
import org.jitsi.nlj.transform.NodeTeardownVisitor
import org.jitsi.nlj.transform.node.ConsumerNode
import org.jitsi.nlj.transform.node.Node
import org.jitsi.nlj.transform.node.PacketStreamStatsNode
import org.jitsi.nlj.transform.node.RtpParser
import org.jitsi.nlj.transform.node.SrtcpDecryptNode
import org.jitsi.nlj.transform.node.SrtpDecryptNode
import org.jitsi.nlj.transform.node.incoming.AudioLevelReader
import org.jitsi.nlj.transform.node.incoming.BitrateCalculator
import org.jitsi.nlj.transform.node.incoming.DuplicateTermination
import org.jitsi.nlj.transform.node.incoming.IncomingStatisticsTracker
import org.jitsi.nlj.transform.node.incoming.PaddingTermination
import org.jitsi.nlj.transform.node.incoming.RemoteBandwidthEstimator
import org.jitsi.nlj.transform.node.incoming.RetransmissionRequesterNode
import org.jitsi.nlj.transform.node.incoming.RtcpTermination
import org.jitsi.nlj.transform.node.incoming.RtxHandler
import org.jitsi.nlj.transform.node.incoming.DiscardableDiscarder
import org.jitsi.nlj.transform.node.incoming.TccGeneratorNode
import org.jitsi.nlj.transform.node.incoming.VideoBitrateCalculator
import org.jitsi.nlj.transform.node.incoming.VideoParser
import org.jitsi.nlj.transform.node.incoming.Vp8Parser
import org.jitsi.nlj.transform.packetPath
import org.jitsi.nlj.transform.pipeline
import org.jitsi.nlj.util.PacketInfoQueue
import org.jitsi.nlj.util.PacketPredicate
import org.jitsi.nlj.util.ReadOnlyStreamInformationStore
import org.jitsi.utils.logging2.cdebug
import org.jitsi.utils.logging2.createChildLogger
import org.jitsi.rtp.Packet
import org.jitsi.rtp.extensions.looksLikeRtcp
import org.jitsi.rtp.extensions.looksLikeRtp
import org.jitsi.rtp.rtcp.RtcpPacket
import org.jitsi.utils.logging.DiagnosticContext
import org.jitsi.utils.logging2.Logger
import org.jitsi.utils.queue.CountingErrorHandler

import org.jitsi.nlj.RtpReceiverConfig.Config
import org.jitsi.nlj.util.BufferPool

class RtpReceiverImpl @JvmOverloads constructor(
    val id: String,
    /**
     * A function to be used when these receiver wants to send RTCP packets to the
     * participant it's receiving data from (NACK packets, for example)
     */
    private val rtcpSender: (RtcpPacket) -> Unit = {},
    private val rtcpEventNotifier: RtcpEventNotifier,
    /**
     * The executor this class will use for its primary work (i.e. critical path
     * packet processing).  This [RtpReceiver] will execute a blocking queue read
     * on this executor.
     */
    private val executor: ExecutorService,
    /**
     * A [ScheduledExecutorService] which can be used for less important
     * background tasks, or tasks that need to execute at some fixed delay/rate
     */
    private val backgroundExecutor: ScheduledExecutorService,
    streamInformationStore: ReadOnlyStreamInformationStore,
    parentLogger: Logger,
    diagnosticContext: DiagnosticContext = DiagnosticContext()
) : RtpReceiver() {
    private val logger = createChildLogger(parentLogger)
    private var running: Boolean = true
    private val inputTreeRoot: Node
    private val incomingPacketQueue =
            PacketInfoQueue("rtp-receiver-incoming-packet-queue", executor, this::handleIncomingPacket, Config.queueSize())
    private val srtpDecryptWrapper = SrtpDecryptNode()
    private val srtcpDecryptWrapper = SrtcpDecryptNode()
    private val tccGenerator = TccGeneratorNode(rtcpSender, streamInformationStore, logger)
    private val remoteBandwidthEstimator = RemoteBandwidthEstimator(streamInformationStore, logger, diagnosticContext)
    private val audioLevelReader = AudioLevelReader(streamInformationStore)
    private val silenceDiscarder = DiscardableDiscarder("Silence discarder", false)
    private val paddingOnlyDiscarder = DiscardableDiscarder("Padding-only discarder", true)
    private val statsTracker = IncomingStatisticsTracker(streamInformationStore)
    private val packetStreamStats = PacketStreamStatsNode()
    private val rtcpRrGenerator = RtcpRrGenerator(backgroundExecutor, rtcpSender, statsTracker) {
        remoteBandwidthEstimator.createRemb()?.let {
            listOf(it)
        } ?: emptyList()
    }
    private val rtcpTermination = RtcpTermination(rtcpEventNotifier, logger)
    private val retransmissionRequester = RetransmissionRequesterNode(rtcpSender, backgroundExecutor, logger)
    private val rembHandler = RembHandler(logger)
    private val toggleablePcapWriter = ToggleablePcapWriter(logger, "$id-rx")
    private val videoBitrateCalculator = VideoBitrateCalculator(parentLogger)
    private val audioBitrateCalculator = BitrateCalculator("Audio bitrate calculator")

    override fun isReceivingAudio() = audioBitrateCalculator.packetRatePps >= 5
    // Screen sharing static content can result in very low packet/bit rates, hence the low threshold.
    override fun isReceivingVideo() = videoBitrateCalculator.packetRatePps >= 1

    companion object {
        val queueErrorCounter = CountingErrorHandler()

        private const val PACKET_QUEUE_ENTRY_EVENT = "Entered RTP receiver incoming queue"
        private const val PACKET_QUEUE_EXIT_EVENT = "Exited RTP receiver incoming queue"
    }

    /**
     * [packetHandler] will be invoked with RTP packets that have made
     * it through the entire receive pipeline.  Some external entity should
     * assign it to a [PacketHandler] with appropriate logic.
     */
    override var packetHandler: PacketHandler? = null

    /**
     * The [packetHandler] can be re-assigned at any time, but it should maintain
     * its place in the receive pipeline.  To support both keeping it in the same
     * place and allowing it to be re-assigned, we wrap it with this.
     */
    private val packetHandlerWrapper = object : ConsumerNode("Input pipeline termination node") {
        override fun consume(packetInfo: PacketInfo) {
            // When there's no handler set we're effectively dropping packets, so their buffers
            // should be returned.
            packetHandler?.processPacket(packetInfo) ?: packetDiscarded(packetInfo)
        }

        override val aggregationKey: String = name

        override fun trace(f: () -> Unit) = f.invoke()
    }

    init {
        logger.cdebug { "using executor ${executor.hashCode()}" }
        rtcpEventNotifier.addRtcpEventListener(rtcpRrGenerator)
        rtcpEventNotifier.addRtcpEventListener(rembHandler)

        incomingPacketQueue.setErrorHandler(queueErrorCounter)

        inputTreeRoot = pipeline {
            node(packetStreamStats)
            demux("SRTP/SRTCP") {
                packetPath {
                    name = "SRTP path"
                    predicate = PacketPredicate(Packet::looksLikeRtp)
                    path = pipeline {
                        node(RtpParser(streamInformationStore, logger))
                        node(tccGenerator)
                        node(remoteBandwidthEstimator)
                        // TODO: temporarily putting the audioLevelReader node here such that we can determine whether
                        // or not a packet should be discarded before doing SRTP. audioLevelReader has been moved here
                        // (instead of introducing a different class to read audio levels) to avoid parsing the RTP
                        // header extensions twice (which is expensive). In the future we will parse and cache the
                        // header extensions to make this lookup more efficient, at which time we could move
                        // audioLevelReader back to where it was (in the audio path) and add a new node here which would
                        // check for different discard conditions (i.e. checking the audio level for silence)
                        node(audioLevelReader)
                        node(srtpDecryptWrapper)
                        node(toggleablePcapWriter.newObserverNode())
                        node(statsTracker)
                        node(PaddingTermination(logger))
                        demux("Media Type") {
                            packetPath {
                                name = "Audio path"
                                predicate = PacketPredicate { it is AudioRtpPacket }
                                path = pipeline {
                                    node(silenceDiscarder)
                                    node(audioBitrateCalculator)
                                    node(packetHandlerWrapper)
                                }
                            }
                            packetPath {
                                name = "Video path"
                                predicate = PacketPredicate { it is VideoRtpPacket }
                                path = pipeline {
                                    node(RtxHandler(streamInformationStore, logger))
                                    node(DuplicateTermination(logger))
                                    node(RetransmissionRequesterNode(rtcpSender, backgroundExecutor, logger))
                                    node(paddingOnlyDiscarder)
                                    node(VideoParser(streamInformationStore, logger))
                                    node(Vp8Parser(logger))
                                    node(videoBitrateCalculator)
<<<<<<< HEAD
=======
                                    node(retransmissionRequester)
>>>>>>> b3591b5d
                                    node(packetHandlerWrapper)
                                }
                            }
                        }
                    }
                }
                packetPath {
                    name = "SRTCP path"
                    predicate = PacketPredicate(Packet::looksLikeRtcp)
                    path = pipeline {
                        node(srtcpDecryptWrapper)
                        node(toggleablePcapWriter.newObserverNode())
                        node(CompoundRtcpParser(logger))
                        node(rtcpTermination)
                        node(packetHandlerWrapper)
                    }
                }
            }
        }
    }

    private fun handleIncomingPacket(packet: PacketInfo): Boolean {
        return if (running) {
            packet.addEvent(PACKET_QUEUE_EXIT_EVENT)
            processPacket(packet)
            true
        } else {
            BufferPool.returnBuffer(packet.packet.buffer)
            false
        }
    }

    override fun doProcessPacket(packetInfo: PacketInfo) = inputTreeRoot.processPacket(packetInfo)

    override fun getNodeStats(): NodeStatsBlock = NodeStatsBlock("RTP receiver $id").apply {
        addBlock(super.getNodeStats())
        addString("running", running.toString())
        NodeStatsVisitor(this).visit(inputTreeRoot)
    }

    override fun enqueuePacket(p: PacketInfo) {
//        logger.cinfo { "Receiver $id enqueing data" }
        if (running) {
            p.addEvent(PACKET_QUEUE_ENTRY_EVENT)
            incomingPacketQueue.add(p)
        } else {
            BufferPool.returnBuffer(p.packet.buffer)
        }
    }

    override fun setSrtpTransformers(srtpTransformers: SrtpTransformers) {
        srtpDecryptWrapper.transformer = srtpTransformers.srtpDecryptTransformer
        srtcpDecryptWrapper.transformer = srtpTransformers.srtcpDecryptTransformer
    }

    override fun handleEvent(event: Event) {
        NodeEventVisitor(event).visit(inputTreeRoot)
    }

    override fun setAudioLevelListener(audioLevelListener: AudioLevelListener) {
        audioLevelReader.audioLevelListener = audioLevelListener
    }

    override fun onBandwidthEstimateChanged(listener: BandwidthEstimator.Listener) {
        rembHandler.addListener(listener)
    }

    override fun getStreamStats() = statsTracker.getSnapshot()

    override fun getPacketStreamStats() = packetStreamStats.snapshot()

    override fun forceMuteAudio(shouldMute: Boolean) {
        audioLevelReader.forceMute = shouldMute
    }

    override fun stop() {
        running = false
        rtcpRrGenerator.running = false
        retransmissionRequester.stop()
    }

    override fun tearDown() {
        logger.info("Tearing down")
        NodeTeardownVisitor().visit(inputTreeRoot)
        incomingPacketQueue.close()
        toggleablePcapWriter.disable()
    }

    override fun onRttUpdate(newRttMs: Double) {
        remoteBandwidthEstimator.onRttUpdate(newRttMs)
    }
}<|MERGE_RESOLUTION|>--- conflicted
+++ resolved
@@ -202,10 +202,6 @@
                                     node(VideoParser(streamInformationStore, logger))
                                     node(Vp8Parser(logger))
                                     node(videoBitrateCalculator)
-<<<<<<< HEAD
-=======
-                                    node(retransmissionRequester)
->>>>>>> b3591b5d
                                     node(packetHandlerWrapper)
                                 }
                             }
