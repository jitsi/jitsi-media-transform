/*
 * Copyright @ 2018 Atlassian Pty Ltd
 *
 * Licensed under the Apache License, Version 2.0 (the "License");
 * you may not use this file except in compliance with the License.
 * You may obtain a copy of the License at
 *
 *     http://www.apache.org/licenses/LICENSE-2.0
 *
 * Unless required by applicable law or agreed to in writing, software
 * distributed under the License is distributed on an "AS IS" BASIS,
 * WITHOUT WARRANTIES OR CONDITIONS OF ANY KIND, either express or implied.
 * See the License for the specific language governing permissions and
 * limitations under the License.
 */
package org.jitsi.nlj

import org.jitsi.nlj.rtcp.KeyframeRequester
import org.jitsi.nlj.rtcp.NackHandler
import org.jitsi.nlj.rtcp.RtcpEventNotifier
import org.jitsi.nlj.rtcp.RtcpSrUpdater
import org.jitsi.nlj.srtp.SrtpTransformers
import org.jitsi.nlj.stats.NodeStatsBlock
import org.jitsi.nlj.transform.NodeEventVisitor
import org.jitsi.nlj.transform.NodeStatsVisitor
import org.jitsi.nlj.transform.NodeTeardownVisitor
import org.jitsi.nlj.transform.node.ConsumerNode
import org.jitsi.nlj.transform.node.Node
import org.jitsi.nlj.transform.node.PacketCacher
import org.jitsi.nlj.transform.node.SrtpTransformerNode
import org.jitsi.nlj.transform.node.outgoing.AbsSendTime
import org.jitsi.nlj.transform.node.outgoing.OutgoingStatisticsSnapshot
import org.jitsi.nlj.transform.node.outgoing.OutgoingStatisticsTracker
import org.jitsi.nlj.transform.node.outgoing.ProbingDataSender
import org.jitsi.nlj.transform.node.outgoing.RetransmissionSender
import org.jitsi.nlj.transform.node.outgoing.SentRtcpStats
import org.jitsi.nlj.transform.node.outgoing.TccSeqNumTagger
import org.jitsi.nlj.transform.pipeline
import org.jitsi.nlj.util.PacketInfoQueue
<<<<<<< HEAD
import org.jitsi.nlj.util.addMbps
=======
import org.jitsi.nlj.util.addRatio
>>>>>>> dc4ebc3a
import org.jitsi.nlj.util.cdebug
import org.jitsi.nlj.util.cerror
import org.jitsi.nlj.util.getLogger
import org.jitsi.rtp.rtcp.RtcpPacket
import org.jitsi.utils.MediaType
import org.jitsi.utils.logging.DiagnosticContext
<<<<<<< HEAD
import org.jitsi.utils.queue.CountingErrorHandler
=======
import org.jitsi.utils.logging.Logger
>>>>>>> dc4ebc3a
import org.jitsi_modified.impl.neomedia.rtp.TransportCCEngine
import java.time.Duration
import java.util.concurrent.ExecutorService
import java.util.concurrent.ScheduledExecutorService

class RtpSenderImpl(
    val id: String,
    transportCcEngine: TransportCCEngine? = null,
    private val rtcpEventNotifier: RtcpEventNotifier,
    /**
     * The executor this class will use for its primary work (i.e. critical path
     * packet processing).  This [RtpSender] will execute a blocking queue read
     * on this executor.
     */
    val executor: ExecutorService,
    /**
     * A [ScheduledExecutorService] which can be used for less important
     * background tasks, or tasks that need to execute at some fixed delay/rate
     */
    val backgroundExecutor: ScheduledExecutorService,
    logLevelDelegate: Logger? = null,
    diagnosticContext: DiagnosticContext = DiagnosticContext()
) : RtpSender() {
    protected val logger = getLogger(classLogger, logLevelDelegate)
    private val outgoingRtpRoot: Node
    private val outgoingRtxRoot: Node
    private val outgoingRtcpRoot: Node
    private val incomingPacketQueue = PacketInfoQueue("rtp-sender-incoming-packet-queue", executor, this::handlePacket)
    var running = true
    private var localVideoSsrc: Long? = null
    private var localAudioSsrc: Long? = null
    // TODO(brian): this is changed to a handler instead of a queue because we want to use
    // a PacketQueue, and the handler for a PacketQueue must be set at the time of creation.
    // since we want the handler to be another entity (something in jvb) we just use
    // a generic handler here and then the bridge can put it into its PacketQueue and have
    // its handler (likely in another thread) grab the packet and send it out
    private var outgoingPacketHandler: PacketHandler? = null

    private val srtpEncryptWrapper = SrtpTransformerNode("SRTP encrypt")
    private val srtcpEncryptWrapper = SrtpTransformerNode("SRTCP encrypt")
    private val outgoingPacketCache = PacketCacher()
    private val absSendTime = AbsSendTime()
    private val statTracker = OutgoingStatisticsTracker()
    private val rtcpSrUpdater = RtcpSrUpdater(statTracker)
    private val keyframeRequester = KeyframeRequester()
    private val probingDataSender: ProbingDataSender

    private val nackHandler: NackHandler

    private val outputPipelineTerminationNode = object : ConsumerNode("Output pipeline termination node") {
        override fun consume(packetInfo: PacketInfo) {
            if (packetInfo.timeline.totalDelay() > Duration.ofMillis(100)) {
                logger.cerror { "Packet took >100ms to get through bridge:\n${packetInfo.timeline}" }
            }
            // While there's no handler set we're effectively dropping packets, so their buffers
            // should be returned.
            outgoingPacketHandler?.processPacket(packetInfo) ?: packetDiscarded(packetInfo)
        }
    }

    companion object {
        private val classLogger: Logger = Logger.getLogger(this::class.java)
        val queueErrorCounter = CountingErrorHandler()

        private const val PACKET_QUEUE_ENTRY_EVENT = "Entered RTP sender incoming queue"
        private const val PACKET_QUEUE_EXIT_EVENT = "Exited RTP sender incoming queue"

        // Constants for the [NodeStatsBlock] stat names
        private const val INCOMING_BYTES = "incoming_bytes"
        private const val INCOMING_DURATION_MS = "incoming_duration_ms"
        private const val SENT_BYTES = "sent_bytes"
        private const val SENT_DURATION_MS = "sent_duration_ms"
    }

    init {
        logger.cdebug { "Sender $id using executor ${executor.hashCode()}" }

        incomingPacketQueue.setErrorHandler(queueErrorCounter)

        outgoingRtpRoot = pipeline {
            node(outgoingPacketCache)
            node(absSendTime)
            node(statTracker)
            node(TccSeqNumTagger(transportCcEngine))
            node(srtpEncryptWrapper)
            node(outputPipelineTerminationNode)
        }

        outgoingRtxRoot = pipeline {
            node(RetransmissionSender())
            // We want RTX packets to hook into the main RTP pipeline starting at AbsSendTime
            node(absSendTime)
        }

        nackHandler = NackHandler(outgoingPacketCache.getPacketCache(), outgoingRtxRoot)
        rtcpEventNotifier.addRtcpEventListener(nackHandler)

        // TODO: are we setting outgoing rtcp sequence numbers correctly? just add a simple node here to rewrite them
        outgoingRtcpRoot = pipeline {
            node(keyframeRequester)
            node(SentRtcpStats())
            // TODO(brian): not sure this is a great idea.  it works as a catch-call but can also be error-prone
            // (i found i was accidentally clobbering the sender ssrc for SRs which caused issues).  I think
            // it'd be better to notify everything creating RTCP the bridge SSRCs and then everything should be
            // responsible for setting it themselves
            simpleNode("RTCP sender ssrc setter") { packetInfo ->
                val senderSsrc = localVideoSsrc ?: return@simpleNode packetInfo
                val rtcpPacket = packetInfo.packetAs<RtcpPacket>()
                if (rtcpPacket.senderSsrc == 0L) {
                    rtcpPacket.senderSsrc = senderSsrc
                }
                packetInfo
            }
            node(rtcpSrUpdater)
            node(srtcpEncryptWrapper)
            node(outputPipelineTerminationNode)
        }

        probingDataSender = ProbingDataSender(
                outgoingPacketCache.getPacketCache(),
                outgoingRtxRoot, absSendTime, diagnosticContext)
    }

    override fun onRttUpdate(newRtt: Double) {
        nackHandler.onRttUpdate(newRtt)
        keyframeRequester.onRttUpdate(newRtt)
    }

    /**
     * Insert packets into the incoming packet queue
     */
    override fun doProcessPacket(packetInfo: PacketInfo) {
        val packet = packetInfo.packet
        if (packet is RtcpPacket) {
            rtcpEventNotifier.notifyRtcpSent(packet)
        }
        packetInfo.addEvent(PACKET_QUEUE_ENTRY_EVENT)
        incomingPacketQueue.add(packetInfo)
    }

    override fun sendProbing(mediaSsrc: Long, numBytes: Int): Int = probingDataSender.sendProbing(mediaSsrc, numBytes)

    override fun onOutgoingPacket(handler: PacketHandler) {
        outgoingPacketHandler = handler
    }

    override fun setSrtpTransformers(srtpTransformers: SrtpTransformers) {
        srtpEncryptWrapper.transformer = srtpTransformers.srtpEncryptTransformer
        srtcpEncryptWrapper.transformer = srtpTransformers.srtcpEncryptTransformer
    }

    override fun requestKeyframe(mediaSsrc: Long) {
        keyframeRequester.requestKeyframe(mediaSsrc)
    }

    /**
     * Handles packets that have gone through the incoming queue and sends them
     * through the sender pipeline
     */
    private fun handlePacket(packetInfo: PacketInfo): Boolean {
        if (running) {
            val now = System.currentTimeMillis()
            packetInfo.addEvent(PACKET_QUEUE_EXIT_EVENT)

            val root = when (packetInfo.packet) {
                is RtcpPacket -> outgoingRtcpRoot
                else -> outgoingRtpRoot
            }
            root.processPacket(packetInfo)
            return true
        }
        return false
    }

    override fun getStreamStats(): OutgoingStatisticsSnapshot {
        return statTracker.getSnapshot()
    }

    override fun handleEvent(event: Event) {
        when (event) {
            is SetLocalSsrcEvent -> {
                when (event.mediaType) {
                    MediaType.VIDEO -> localVideoSsrc = event.ssrc
                    MediaType.AUDIO -> localAudioSsrc = event.ssrc
                    else -> {}
                }
            }
        }
        NodeEventVisitor(event).reverseVisit(outputPipelineTerminationNode)
        probingDataSender.handleEvent(event)
    }

    override fun getNodeStats(): NodeStatsBlock = NodeStatsBlock("RTP sender $id").apply {
<<<<<<< HEAD
        addNumber(INCOMING_BYTES, numIncomingBytes)
        addNumber(INCOMING_DURATION_MS, lastPacketWrittenTime - firstPacketWrittenTime)
        addMbps("incoming_bitrate_mbps", INCOMING_BYTES, INCOMING_BYTES)

        addNumber("sent_packets", numPacketsSent)
        addNumber(SENT_DURATION_MS, lastPacketSentTime - firstPacketSentTime)
        addNumber(SENT_BYTES, numBytesSent)
        addMbps("sent_bitrate_mbps", SENT_BYTES, SENT_DURATION_MS)
=======
        addBlock(super.getNodeStats())
        addNumber(QUEUE_NUM_READS, numQueueReads)
        addNumber(QUEUE_READ_DURATION_S, (lastQueueReadTime - firstQueueReadTime).toDouble() / 1000)
        addRatio("queue_average_reads_per_second", QUEUE_NUM_READS, QUEUE_READ_DURATION_S)
>>>>>>> dc4ebc3a

        addBlock(nackHandler.getNodeStats())
        addBlock(probingDataSender.getNodeStats())
        addJson("packetQueue", incomingPacketQueue.debugState)
        NodeStatsVisitor(this).reverseVisit(outputPipelineTerminationNode)

        addString("running", running.toString())
        addString("localVideoSsrc", localVideoSsrc?.toString() ?: "null")
        addString("localAudioSsrc", localAudioSsrc?.toString() ?: "null")
    }

    override fun stop() {
        running = false
        incomingPacketQueue.close()
    }

    override fun tearDown() {
        NodeTeardownVisitor().reverseVisit(outputPipelineTerminationNode)
    }
}<|MERGE_RESOLUTION|>--- conflicted
+++ resolved
@@ -37,22 +37,14 @@
 import org.jitsi.nlj.transform.node.outgoing.TccSeqNumTagger
 import org.jitsi.nlj.transform.pipeline
 import org.jitsi.nlj.util.PacketInfoQueue
-<<<<<<< HEAD
-import org.jitsi.nlj.util.addMbps
-=======
-import org.jitsi.nlj.util.addRatio
->>>>>>> dc4ebc3a
 import org.jitsi.nlj.util.cdebug
 import org.jitsi.nlj.util.cerror
 import org.jitsi.nlj.util.getLogger
 import org.jitsi.rtp.rtcp.RtcpPacket
 import org.jitsi.utils.MediaType
 import org.jitsi.utils.logging.DiagnosticContext
-<<<<<<< HEAD
 import org.jitsi.utils.queue.CountingErrorHandler
-=======
 import org.jitsi.utils.logging.Logger
->>>>>>> dc4ebc3a
 import org.jitsi_modified.impl.neomedia.rtp.TransportCCEngine
 import java.time.Duration
 import java.util.concurrent.ExecutorService
@@ -119,12 +111,6 @@
 
         private const val PACKET_QUEUE_ENTRY_EVENT = "Entered RTP sender incoming queue"
         private const val PACKET_QUEUE_EXIT_EVENT = "Exited RTP sender incoming queue"
-
-        // Constants for the [NodeStatsBlock] stat names
-        private const val INCOMING_BYTES = "incoming_bytes"
-        private const val INCOMING_DURATION_MS = "incoming_duration_ms"
-        private const val SENT_BYTES = "sent_bytes"
-        private const val SENT_DURATION_MS = "sent_duration_ms"
     }
 
     init {
@@ -214,7 +200,6 @@
      */
     private fun handlePacket(packetInfo: PacketInfo): Boolean {
         if (running) {
-            val now = System.currentTimeMillis()
             packetInfo.addEvent(PACKET_QUEUE_EXIT_EVENT)
 
             val root = when (packetInfo.packet) {
@@ -246,22 +231,6 @@
     }
 
     override fun getNodeStats(): NodeStatsBlock = NodeStatsBlock("RTP sender $id").apply {
-<<<<<<< HEAD
-        addNumber(INCOMING_BYTES, numIncomingBytes)
-        addNumber(INCOMING_DURATION_MS, lastPacketWrittenTime - firstPacketWrittenTime)
-        addMbps("incoming_bitrate_mbps", INCOMING_BYTES, INCOMING_BYTES)
-
-        addNumber("sent_packets", numPacketsSent)
-        addNumber(SENT_DURATION_MS, lastPacketSentTime - firstPacketSentTime)
-        addNumber(SENT_BYTES, numBytesSent)
-        addMbps("sent_bitrate_mbps", SENT_BYTES, SENT_DURATION_MS)
-=======
-        addBlock(super.getNodeStats())
-        addNumber(QUEUE_NUM_READS, numQueueReads)
-        addNumber(QUEUE_READ_DURATION_S, (lastQueueReadTime - firstQueueReadTime).toDouble() / 1000)
-        addRatio("queue_average_reads_per_second", QUEUE_NUM_READS, QUEUE_READ_DURATION_S)
->>>>>>> dc4ebc3a
-
         addBlock(nackHandler.getNodeStats())
         addBlock(probingDataSender.getNodeStats())
         addJson("packetQueue", incomingPacketQueue.debugState)
