/*
 * Copyright @ 2018 Atlassian Pty Ltd
 *
 * Licensed under the Apache License, Version 2.0 (the "License");
 * you may not use this file except in compliance with the License.
 * You may obtain a copy of the License at
 *
 *     http://www.apache.org/licenses/LICENSE-2.0
 *
 * Unless required by applicable law or agreed to in writing, software
 * distributed under the License is distributed on an "AS IS" BASIS,
 * WITHOUT WARRANTIES OR CONDITIONS OF ANY KIND, either express or implied.
 * See the License for the specific language governing permissions and
 * limitations under the License.
 */
package org.jitsi.nlj.transform.node.incoming

import org.jitsi.nlj.AudioLevelListener
import org.jitsi.nlj.Event
import org.jitsi.nlj.PacketInfo
import org.jitsi.nlj.RtpExtensionAddedEvent
import org.jitsi.nlj.RtpExtensionClearEvent
import org.jitsi.nlj.transform.node.ObserverNode
import org.jitsi.nlj.util.cinfo
import org.jitsi.rtp.extensions.unsigned.toPositiveLong
import org.jitsi.rtp.rtp.RtpPacket
import org.jitsi.rtp.rtp.header_extensions.AudioLevelHeaderExtension
import org.jitsi.service.neomedia.RTPExtension
import unsigned.toUInt

/**
 * https://tools.ietf.org/html/rfc6464#section-3
 */
class AudioLevelReader : ObserverNode("Audio level reader") {
    private var audioLevelExtId: Int? = null
    var audioLevelListener: AudioLevelListener? = null
    companion object {
        const val MUTED_LEVEL = 127
    }

    override fun observe(packetInfo: PacketInfo) {
        audioLevelExtId?.let { audioLevelId ->
<<<<<<< HEAD
            val rtpPacket = packetInfo.packetAs<RtpPacket>()
            val levelExt = rtpPacket.header.getExtension(audioLevelId) ?: return
            val level = (levelExt.data.get() and 0x7F).toLong()
            if (level != MUTED_LEVEL) {
                audioLevelListener?.onLevelReceived(rtpPacket.header.ssrc, 127 - level)
=======
            p.forEachAs<RtpPacket> currPkt@ { _, pkt ->
                pkt.header.getExtensionAs(audioLevelId, AudioLevelHeaderExtension.Companion::fromUnparsed)?.let {
                    val level = it.audioLevel
                    if (level != MUTED_LEVEL) {
                        audioLevelListener?.onLevelReceived(pkt.header.ssrc, (127 - level).toPositiveLong())
                    }
                }
>>>>>>> f8ca6496
            }
        }
    }

    override fun handleEvent(event: Event) {
        when (event) {
            is RtpExtensionAddedEvent -> {
                if (RTPExtension.SSRC_AUDIO_LEVEL_URN.equals(event.rtpExtension.uri.toString())) {
                    audioLevelExtId = event.extensionId.toUInt()
                    logger.cinfo { "Audio level reader setting extension ID to $audioLevelExtId" }
                }
            }
            is RtpExtensionClearEvent -> audioLevelExtId = null
        }
    }
}<|MERGE_RESOLUTION|>--- conflicted
+++ resolved
@@ -40,21 +40,12 @@
 
     override fun observe(packetInfo: PacketInfo) {
         audioLevelExtId?.let { audioLevelId ->
-<<<<<<< HEAD
-            val rtpPacket = packetInfo.packetAs<RtpPacket>()
-            val levelExt = rtpPacket.header.getExtension(audioLevelId) ?: return
-            val level = (levelExt.data.get() and 0x7F).toLong()
-            if (level != MUTED_LEVEL) {
-                audioLevelListener?.onLevelReceived(rtpPacket.header.ssrc, 127 - level)
-=======
-            p.forEachAs<RtpPacket> currPkt@ { _, pkt ->
-                pkt.header.getExtensionAs(audioLevelId, AudioLevelHeaderExtension.Companion::fromUnparsed)?.let {
-                    val level = it.audioLevel
-                    if (level != MUTED_LEVEL) {
-                        audioLevelListener?.onLevelReceived(pkt.header.ssrc, (127 - level).toPositiveLong())
-                    }
+            val rtpPacket: RtpPacket = packetInfo.packetAs()
+            rtpPacket.header.getExtensionAs(audioLevelId, AudioLevelHeaderExtension.Companion::fromUnparsed)?.let {
+                val level = it.audioLevel
+                if (level != MUTED_LEVEL) {
+                    audioLevelListener?.onLevelReceived(rtpPacket.header.ssrc, (127 - level).toPositiveLong())
                 }
->>>>>>> f8ca6496
             }
         }
     }
