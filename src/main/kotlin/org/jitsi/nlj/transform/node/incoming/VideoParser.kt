--- conflicted
+++ resolved
@@ -93,9 +93,9 @@
                 videoCodecParser?.parse(packetInfo)
             }
         } catch (e: Exception) {
-<<<<<<< HEAD
             logger.error("Exception parsing video packet.  Packet data is: " +
-                packet.buffer.toHex(packet.offset, Math.min(packet.length, 80)), e)
+                packet.buffer.toHex(packet.offset, Math.min(packet.length, 80)),
+                e)
             return null
         }
 
@@ -109,24 +109,6 @@
         if (packetInfo.layeringChanged) {
             logger.cdebug { "Layering structure changed for ssrc ${packet.ssrc} ${packet.sequenceNumber}" }
             numLayeringChanges++
-=======
-            logger.error(
-                "Exception parsing video packet.  Packet data is: " +
-                    packet.buffer.toHex(packet.offset, Math.min(packet.length, 80)),
-                e
-            )
-            return null
-        }
-
-        val videoPacket = packetInfo.packetAs<VideoRtpPacket>()
-        val encodingDesc = findRtpLayerDesc(videoPacket) ?: run {
-            logger.warn(
-                "Unable to find encoding matching packet! packet=$videoPacket, " +
-                    "sources=${sources.joinToString(separator = "\n")}"
-            )
-            numPacketsDroppedNoEncoding.incrementAndGet()
-            return null
->>>>>>> bc32ba26
         }
 
         return packetInfo
