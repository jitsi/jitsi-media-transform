/*
 * Copyright @ 2018 - Present, 8x8 Inc
 *
 * Licensed under the Apache License, Version 2.0 (the "License");
 * you may not use this file except in compliance with the License.
 * You may obtain a copy of the License at
 *
 *     http://www.apache.org/licenses/LICENSE-2.0
 *
 * Unless required by applicable law or agreed to in writing, software
 * distributed under the License is distributed on an "AS IS" BASIS,
 * WITHOUT WARRANTIES OR CONDITIONS OF ANY KIND, either express or implied.
 * See the License for the specific language governing permissions and
 * limitations under the License.
 */
package org.jitsi.nlj.transform.node.incoming

import org.jitsi.nlj.PacketInfo
import org.jitsi.nlj.format.Vp8PayloadType
import org.jitsi.nlj.rtp.codec.vp8.Vp8Packet
import org.jitsi.nlj.stats.NodeStatsBlock
import org.jitsi.nlj.transform.node.TransformerNode
import org.jitsi.nlj.util.ReadOnlyStreamInformationStore
import org.jitsi.rtp.extensions.bytearray.toHex
import org.jitsi.utils.logging2.Logger
import org.jitsi.utils.logging2.createChildLogger
import org.jitsi.nlj.format.Vp9PayloadType
import org.jitsi.nlj.rtp.codec.vp9.Vp9Packet
import org.jitsi.rtp.rtp.RtpPacket
import java.util.concurrent.atomic.AtomicInteger

/**
 * Parse video packets at a codec level
 */
class VideoParser(
    private val streamInformationStore: ReadOnlyStreamInformationStore,
    parentLogger: Logger
) : TransformerNode("Video parser") {
    private val logger = createChildLogger(parentLogger)
    private val numPacketsDroppedUnknownPt = AtomicInteger()

    override fun transform(packetInfo: PacketInfo): PacketInfo? {
        val packet = packetInfo.packetAs<RtpPacket>()
        val payloadType = streamInformationStore.rtpPayloadTypes[packet.payloadType.toByte()] ?: run {
            logger.error("Unrecognized video payload type ${packet.payloadType}, cannot parse video information")
            numPacketsDroppedUnknownPt.incrementAndGet()
            return null
        }
        try {
            when (payloadType) {
                is Vp8PayloadType -> {
                    val vp8Packet = packetInfo.packet.toOtherType(::Vp8Packet)
                    packetInfo.packet = vp8Packet
                    packetInfo.resetPayloadVerification()
                }
                is Vp9PayloadType -> {
                    val vp9Packet = packetInfo.packet.toOtherType(::Vp9Packet)
                    packetInfo.packet = vp9Packet
                    packetInfo.resetPayloadVerification()
                }
            }
        } catch (e: Exception) {
            logger.error("Exception parsing video packet.  Packet data is: " +
                "${packet.buffer.toHex(packet.offset, Math.min(packet.length, 80))}", e)
            return null
        }

<<<<<<< HEAD
=======
        val videoPacket = packetInfo.packetAs<VideoRtpPacket>()
        val encodingDesc = findRtpLayerDesc(videoPacket) ?: run {
            logger.warn("Unable to find encoding matching packet! packet=$videoPacket, " +
                "encodings=${sources.joinToString(separator = "\n", limit = 1, truncated = "[${sources.size - 1} " +
                    "more source descriptions omitted]")}")
            numPacketsDroppedNoEncoding.incrementAndGet()
            return null
        }
        videoPacket.qualityIndex = encodingDesc.index

>>>>>>> c1b49ff8
        return packetInfo
    }

    override fun trace(f: () -> Unit) = f.invoke()

    override fun getNodeStats(): NodeStatsBlock {
        return super.getNodeStats().apply {
            addNumber("num_packets_dropped_unknown_pt", numPacketsDroppedUnknownPt.get())
        }
    }
}<|MERGE_RESOLUTION|>--- conflicted
+++ resolved
@@ -65,19 +65,6 @@
             return null
         }
 
-<<<<<<< HEAD
-=======
-        val videoPacket = packetInfo.packetAs<VideoRtpPacket>()
-        val encodingDesc = findRtpLayerDesc(videoPacket) ?: run {
-            logger.warn("Unable to find encoding matching packet! packet=$videoPacket, " +
-                "encodings=${sources.joinToString(separator = "\n", limit = 1, truncated = "[${sources.size - 1} " +
-                    "more source descriptions omitted]")}")
-            numPacketsDroppedNoEncoding.incrementAndGet()
-            return null
-        }
-        videoPacket.qualityIndex = encodingDesc.index
-
->>>>>>> c1b49ff8
         return packetInfo
     }
 
